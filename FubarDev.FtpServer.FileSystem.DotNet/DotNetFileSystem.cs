--- conflicted
+++ resolved
@@ -1,4 +1,4 @@
-//-----------------------------------------------------------------------
+﻿//-----------------------------------------------------------------------
 // <copyright file="DotNetFileSystem.cs" company="Fubar Development Junker">
 //     Copyright (c) Fubar Development Junker. All rights reserved.
 // </copyright>
@@ -43,18 +43,11 @@
         /// <summary>
         /// Initializes a new instance of the <see cref="DotNetFileSystem"/> class.
         /// </summary>
-<<<<<<< HEAD
         /// <param name="rootPath">The path to use as root.</param>
         /// <param name="allowNonEmptyDirectoryDelete">Defines whether the deletion of non-empty directories is allowed.</param>
         /// <param name="streamBufferSize">Buffer size to be used in async IO methods.</param>
-        public DotNetFileSystem(string rootPath, bool allowNonEmptyDirectoryDelete, int streamBufferSize)
-=======
-        /// <param name="rootPath">The path to use as root</param>
-        /// <param name="allowNonEmptyDirectoryDelete">Allow deletion of non-empty directories?</param>
-        /// <param name="deleteFileOnUploadTimeout">Delete files when a timeout occurs during upload</param>
-        /// <param name="streamBufferSize">Buffer size to be used in async IO methods</param>
+        /// <param name="deleteFileOnUploadTimeout">Delete files when a timeout occurs during upload.</param>
         public DotNetFileSystem(string rootPath, bool allowNonEmptyDirectoryDelete, bool deleteFileOnUploadTimeout , int streamBufferSize)
->>>>>>> 3a1296c4
         {
             FileSystemEntryComparer = StringComparer.OrdinalIgnoreCase;
             Root = new DotNetDirectoryEntry(this, Directory.CreateDirectory(rootPath), true);
@@ -199,12 +192,9 @@
             var fileInfo = new FileInfo(Path.Combine(targetEntry.Info.FullName, fileName));
             try
             {
-<<<<<<< HEAD
-                await data.CopyToAsync(output, _streamBufferSize, cancellationToken).ConfigureAwait(false);
-=======
                 using (var output = fileInfo.Create())
                 {
-                    await data.CopyToAsync(output, _streamBufferSize, cancellationToken);
+                    await data.CopyToAsync(output, _streamBufferSize, cancellationToken).ConfigureAwait(false);
                 }
             }
             catch (OperationCanceledException)
@@ -212,7 +202,6 @@
                 if (DeletesFilesOnUploadTimeout)
                     fileInfo.Delete();
                 throw;
->>>>>>> 3a1296c4
             }
             return null;
         }
