--- conflicted
+++ resolved
@@ -1,4 +1,4 @@
-//-----------------------------------------------------------------------
+﻿//-----------------------------------------------------------------------
 // <copyright file="DotNetFileSystemProvider.cs" company="Fubar Development Junker">
 //     Copyright (c) Fubar Development Junker. All rights reserved.
 // </copyright>
@@ -26,6 +26,8 @@
 
         private readonly int _streamBufferSize;
 
+        private readonly bool _deleteFileOnUploadTimeout;
+
         private readonly bool _allowNonEmptyDirectoryDelete;
 
         /// <summary>
@@ -38,34 +40,11 @@
             _useUserIdAsSubFolder = options.Value.UseUserIdAsSubFolder;
             _streamBufferSize = options.Value.StreamBufferSize ?? DotNetFileSystem.DefaultStreamBufferSize;
             _allowNonEmptyDirectoryDelete = options.Value.AllowNonEmptyDirectoryDelete;
+            _deleteFileOnUploadTimeout = options.Value.DeleteFileOnUploadTimeout;
         }
 
-<<<<<<< HEAD
-=======
-        /// <summary>
-        /// Initializes a new instance of the <see cref="DotNetFileSystemProvider"/> class.
-        /// </summary>
-        /// <param name="rootPath">The root path for all users</param>
-        /// <param name="useUserIdAsSubFolder">Use the user id as subfolder?</param>
-        /// <param name="streamBufferSize">Buffer size to be used in async IO methods</param>
-        public DotNetFileSystemProvider([NotNull] string rootPath, bool useUserIdAsSubFolder, int streamBufferSize)
-        {
-            _rootPath = rootPath;
-            _useUserIdAsSubFolder = useUserIdAsSubFolder;
-            _streamBufferSize = streamBufferSize;
-        }
+        
 
-        /// <summary>
-        /// Gets or sets a value indicating whether deletion of non-empty directories is allowed.
-        /// </summary>
-        public bool AllowNonEmptyDirectoryDelete { get; set; }
-
-        /// <summary>
-        /// Gets or sets a value indicating whether files will be deleted in case of a timeout during upload.
-        /// </summary>
-        public bool DeleteFileOnUploadTimeout { get; set; }
-
->>>>>>> 3a1296c4
         /// <inheritdoc/>
         public Task<IUnixFileSystem> Create(string userId, bool isAnonymous)
         {
@@ -80,11 +59,7 @@
                 path = Path.Combine(path, userId);
             }
 
-<<<<<<< HEAD
-            return Task.FromResult<IUnixFileSystem>(new DotNetFileSystem(path, _allowNonEmptyDirectoryDelete, _streamBufferSize));
-=======
-            return Task.FromResult<IUnixFileSystem>(new DotNetFileSystem(path, AllowNonEmptyDirectoryDelete, DeleteFileOnUploadTimeout, _streamBufferSize));
->>>>>>> 3a1296c4
+            return Task.FromResult<IUnixFileSystem>(new DotNetFileSystem(path, _allowNonEmptyDirectoryDelete, _deleteFileOnUploadTimeout, _streamBufferSize));
         }
     }
 }